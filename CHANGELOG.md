--- conflicted
+++ resolved
@@ -5,13 +5,10 @@
 and this project adheres to [Semantic Versioning](http://semver.org/spec/v2.0.0.html).
 
 ## [Unreleased]
-<<<<<<< HEAD
 - Automatic conversion of `DNASequence` to `RNASequence` when translating sequences.
-=======
-## Changed
+- Add `alternative_start` keyword argument to translate().
 - Add abstract type for kmer iterators
 - :racehorse: Faster kmer iteration
->>>>>>> 7e686d93
 
 ## [1.0.0] - 2018-08-23
 ### Added
