--- conflicted
+++ resolved
@@ -10,16 +10,13 @@
 * Removed composition functionality
 * Removed ReferenceSequence functionality
 * Removed demultiplexer functionality
-<<<<<<< HEAD
 * AbstractMers can no longer be instantiated from, or converted to or from integers. Users should instead use the explicit `masked(T, x::UInt)` to create k-mers from integers.
+* Exact sequence search for single biosymbols have been removed. Instead of `findfirst(DNA_A, my_seq)`, use `findfirst(isequal(DNA_A), my_seq)`.
 
 ### Added
 * Added method `masked(::Type{<:Mer}, x::UInt)` and equivalent for `BigMer`. Use this method to convert an integer to a kmer.
-=======
-* Exact sequence search for single biosymbols have been removed. Instead of `findfirst(DNA_A, my_seq)`, use `findfirst(isequal(DNA_A), my_seq)`.
 
 ### Changed
->>>>>>> 40a6a599
 
 ## [Unreleased]
 ### Added
