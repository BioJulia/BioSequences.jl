###
### MinHash
###
###
### Functions to generate MinHash sketches of biological sequences
###
### This file is a part of BioJulia.
### License is MIT: https://github.com/BioJulia/BioSequences.jl/blob/master/LICENSE.md

"""
MinHash Sketch type

MinHash sketches are a sorted set of kmer hashes, containing the smallest `s`
hashes for kmers of a given length. The type contains two parameters:

* .sketch: a sorted set of hashes
* .kmersize: the length of kmers used to generate the sketch
"""
struct MinHashSketch
    sketch::Vector{UInt64}
    kmersize::Int

    function MinHashSketch(sketch::Vector, kmersize::Integer)
        length(sketch) > 0 || error("Sketch cannot be empty")
        kmersize > 0 || error("Kmersize must be greater than 0")
        return new(sketch, kmersize)
    end
end

Base.getindex(s::MinHashSketch, part) = getindex(s.sketch, part)
Base.length(s::MinHashSketch) = length(s.sketch)

Base.iterate(s::MinHashSketch) = iterate(s.sketch)
Base.iterate(s::MinHashSketch, state) = iterate(s.sketch, state)

function Base.:(==)(a::MinHashSketch, b::MinHashSketch)
    return a.kmersize == b.kmersize && a.sketch == b.sketch
end


function kmerminhash!(::Type{DNAMer{k}}, seq::LongSequence, s::Integer, kmerhashes::Vector{UInt64}) where {k}
    # generate first `s` kmers
    iter = each(DNAMer{k}, seq)
    iter_value = iterate(iter)
    while length(kmerhashes) < s && iter_value !== nothing
        res, state = iter_value
        iter_value = iterate(iter, state)
        h = hash(canonical(res)) # hash lexigraphic minimum of kmer and reverse compliment of kmer
        if h ∉ kmerhashes
            push!(kmerhashes, h)
        end
    end

    sort!(kmerhashes)

    # scan `seq` to make a minhash
    while iter_value !== nothing
        res, state = iter_value
        iter_value = iterate(iter, state)
        h = hash(canonical(res)) # hash lexigraphic minimum of kmer and reverse compliment of kmer
        if h < kmerhashes[end]
            i = searchsortedlast(kmerhashes, h)
            if i == 0 && h != kmerhashes[1]
                pop!(kmerhashes)
                pushfirst!(kmerhashes, h)
            elseif h != kmerhashes[i]
                pop!(kmerhashes)
                insert!(kmerhashes, i+1, h)
            end
        end
    end

    return kmerhashes
end

"""
    minhash(seq, k::Integer, s::Integer)

Generate a MinHash sketch of size `s` for kmers of length `k`.
"""
<<<<<<< HEAD
function minhash(seq::BioSequence, k::Integer, s::Integer)
    kmerhashes = kmerminhash!(DNAKmer{k}, seq, s, sizehint!(UInt64[], s))
=======
function minhash(seq::LongSequence, k::Integer, s::Integer)
    kmerhashes = kmerminhash!(DNAMer{k}, seq, s, UInt64[])
>>>>>>> 244b6c03
    length(kmerhashes) < s && error("failed to generate enough hashes")

    return MinHashSketch(kmerhashes, k)
end

<<<<<<< HEAD
function minhash(seqs::Vector{T}, k::Integer, s::Integer) where {T<:BioSequence}
    kmerhashes = sizehint!(UInt64[], s)
=======
function minhash(seqs::Vector{T}, k::Integer, s::Integer) where {T<:LongSequence}
    kmerhashes = UInt64[]
>>>>>>> 244b6c03
    for seq in seqs
        kmerminhash!(DNAMer{k}, seq, s, kmerhashes)
    end

    length(kmerhashes) < s && error("failed to generate enough hashes")
    return MinHashSketch(kmerhashes, k)
end

<<<<<<< HEAD
function minhash(seqs::BioCore.IO.AbstractReader, k::Integer, s::Integer)
    kmerhashes = sizehint!(UInt64[], s)
=======
function minhash(seqs::BioGenerics.IO.AbstractReader, k::Integer, s::Integer)
    kmerhashes = UInt64[]
>>>>>>> 244b6c03
    for seq in seqs
        kmerminhash!(DNAMer{k}, sequence(seq), s, kmerhashes)
    end

    length(kmerhashes) < s && error("failed to generate enough hashes")
    return MinHashSketch(kmerhashes, k)
end<|MERGE_RESOLUTION|>--- conflicted
+++ resolved
@@ -78,25 +78,16 @@
 
 Generate a MinHash sketch of size `s` for kmers of length `k`.
 """
-<<<<<<< HEAD
-function minhash(seq::BioSequence, k::Integer, s::Integer)
-    kmerhashes = kmerminhash!(DNAKmer{k}, seq, s, sizehint!(UInt64[], s))
-=======
 function minhash(seq::LongSequence, k::Integer, s::Integer)
-    kmerhashes = kmerminhash!(DNAMer{k}, seq, s, UInt64[])
->>>>>>> 244b6c03
+    kmerhashes = kmerminhash!(DNAMer{k}, seq, s, sizehint!(UInt64[], s))
     length(kmerhashes) < s && error("failed to generate enough hashes")
 
     return MinHashSketch(kmerhashes, k)
 end
 
-<<<<<<< HEAD
-function minhash(seqs::Vector{T}, k::Integer, s::Integer) where {T<:BioSequence}
+
+function minhash(seqs::Vector{T}, k::Integer, s::Integer) where {T<:LongSequence}
     kmerhashes = sizehint!(UInt64[], s)
-=======
-function minhash(seqs::Vector{T}, k::Integer, s::Integer) where {T<:LongSequence}
-    kmerhashes = UInt64[]
->>>>>>> 244b6c03
     for seq in seqs
         kmerminhash!(DNAMer{k}, seq, s, kmerhashes)
     end
@@ -105,17 +96,11 @@
     return MinHashSketch(kmerhashes, k)
 end
 
-<<<<<<< HEAD
-function minhash(seqs::BioCore.IO.AbstractReader, k::Integer, s::Integer)
+function minhash(seqs::BioGenerics.IO.AbstractReader, k::Integer, s::Integer)
     kmerhashes = sizehint!(UInt64[], s)
-=======
-function minhash(seqs::BioGenerics.IO.AbstractReader, k::Integer, s::Integer)
-    kmerhashes = UInt64[]
->>>>>>> 244b6c03
     for seq in seqs
         kmerminhash!(DNAMer{k}, sequence(seq), s, kmerhashes)
     end
-
     length(kmerhashes) < s && error("failed to generate enough hashes")
     return MinHashSketch(kmerhashes, k)
 end