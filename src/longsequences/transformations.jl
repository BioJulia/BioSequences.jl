--- conflicted
+++ resolved
@@ -59,15 +59,6 @@
 
 Reverse a biological sequence `seq` in place.
 """
-<<<<<<< HEAD
-function Base.reverse!(seq::LongSequence)
-    orphan!(seq) # TODO: Is the orphan call really nessecery given the indexing calls will also call orphan?
-    @inbounds for i in 1:div(lastindex(seq), 2)
-	    x = seq[i]
-        i′ = lastindex(seq) - i + 1
-	    seq[i] = seq[i′]
-	    seq[i′] = x
-=======
 Base.reverse!(seq::LongSequence{<:Alphabet}) = _reverse!(orphan!(seq), BitsPerSymbol(seq))
 
 function _reverse!(seq::LongSequence{A}, ::BitsPerSymbol) where {A <: Alphabet}
@@ -76,7 +67,6 @@
         seq[i], seq[j] = seq[j], seq[i]
         i += 1
         j -= 1
->>>>>>> 83ef2448
     end
     return seq
 end
