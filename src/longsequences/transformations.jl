###
### LongSequence specific specializations of src/biosequence/transformations.jl
###

"""
    resize!(seq, size, [force::Bool])

Resize a biological sequence `seq`, to a given `size`. Does not resize the underlying data
array unless the new size does not fit. If `force`, always resize underlying data array.
"""
function Base.resize!(seq::LongSequence{A}, size::Integer, force::Bool=false) where {A}
    if size < 0
        throw(ArgumentError("size must be non-negative"))
    else
        if force | (seq_data_len(A, size) > seq_data_len(A, length(seq)))
            resize!(seq.data, seq_data_len(A, size))
        end
        seq.len = size
        return seq
    end
end

function Base.filter!(f, seq::LongSequence)
    writeindex = bitindex(seq, 0)
    chunk = zero(UInt64)
    bps = bits_per_symbol(seq)
    for i in eachindex(seq)
        encoded_symbol = extract_encoded_element(bitindex(seq, i), encoded_data(seq))
        symbol = decode(Alphabet(seq), encoded_symbol)
        if f(symbol)
            writeindex += bps
            chunk |= encoded_symbol << offset(writeindex)
            # If the offset is now zero, the chunk is full
            if iszero(offset(writeindex + bps))
                seq.data[index(writeindex)] = chunk
                chunk = zero(UInt64)
            end
        end
    end
    # If it's not zero, we need to write the first chunk
    if !iszero(offset(writeindex + bps))
        seq.data[index(writeindex)] = chunk
    end
    resize!(seq, div((writeindex + bps).val, bps))
end

function Base.map!(f, seq::LongSequence)
    for i in 1:lastindex(seq)
        unsafe_setindex!(seq, f(inbounds_getindex(seq, i)), i)
    end
    return seq
end

"""
    reverse!(seq::LongSequence)

Reverse a biological sequence `seq` in place.
"""
Base.reverse!(seq::LongSequence{<:Alphabet}) = _reverse!(seq, BitsPerSymbol(seq))
<<<<<<< HEAD
=======

"""
    reverse(seq::LongSequence)

Create reversed copy of a biological sequence.
"""
Base.reverse(seq::LongSequence{<:Alphabet}) = _reverse(seq, BitsPerSymbol(seq))

# Fast path for non-inplace reversion
@inline function _reverse(seq::LongSequence{A}, B::BT) where {A <: Alphabet,
    BT <: Union{BitsPerSymbol{2}, BitsPerSymbol{4}, BitsPerSymbol{8}}}
    cp = LongSequence{A}(unsigned(length(seq)))
    reverse_data_copy!(identity, cp.data, seq.data, B)
    return zero_offset!(cp)
end

_reverse(seq::LongSequence{<:Alphabet}, ::BitsPerSymbol) = reverse!(copy(seq))

# Generic fallback
function _reverse!(seq::LongSequence{<:Alphabet}, ::BitsPerSymbol)
    i, j = 1, lastindex(seq)
    @inbounds while i < j
        seq[i], seq[j] = seq[j], seq[i]
        i += 1
        j -= 1
    end
    return seq
end
>>>>>>> c4ad650e

# Specialized methods for 2, 4, 8 bits per symbol
@inline function _reverse!(seq::LongSequence{<:Alphabet}, B::BT) where {
    BT <: Union{BitsPerSymbol{2}, BitsPerSymbol{4}, BitsPerSymbol{8}}}
    reverse_data!(identity, seq.data, B)
<<<<<<< HEAD
	rightshift!(seq.data, reverse_offset(seq))
=======
    return zero_offset!(seq)
end

# Reversion of chunk bits may have left-shifted data in chunks, this function right shifts
# all chunks by up to 63 bits.
# This is written so it SIMD parallelizes - careful with changes
@inline function zero_offset!(seq::LongSequence{A}) where A <: Alphabet
    lshift = offset(bitindex(seq, length(seq)) + bits_per_symbol(A()))
    rshift = 64 - lshift
    len = length(seq.data)
    @inbounds if !iszero(lshift)
        this = seq.data[1]
        for i in 1:len-1
            next = seq.data[i+1]
            seq.data[i] = (this >>> (unsigned(rshift) & 63)) | (next << (unsigned(lshift) & 63))
            this = next
        end
        seq.data[len] >>>= (unsigned(rshift) & 63)
    end
>>>>>>> c4ad650e
    return seq
end

_reverse!(seq::LongSequence, ::BitsPerSymbol) = invoke(reverse!, Tuple{BioSequence}, seq)

"""
    complement!(seq)

Make a complement sequence of `seq` in place.
"""
function complement!(seq::LongSequence{A}) where {A<:NucleicAcidAlphabet}
    seqdata = seq.data
    @inbounds for i in eachindex(seqdata)
        seqdata[i] = complement_bitpar(seqdata[i], Alphabet(seq))
    end
    return seq
end

function complement!(s::SeqView{A}) where {A <: NucleicAcidAlphabet}
	bps = bits_per_symbol(A())
	bi = firstbitindex(s)
	i = 1
	stop = lastbitindex(s) + bps
	@inbounds while (!iszero(offset(bi)) & (bi < stop))
		s[i] = complement(s[i])
		bi += bps
		i += 1
	end
	@inbounds for j in index(bi):index(stop)-1
		s.data[j] = complement_bitpar(s.data[j], Alphabet(s))
		bi += 64
		i += symbols_per_data_element(s)
	end
	@inbounds while bi < stop
		s[i] = complement(s[i])
		bi += bps
		i += 1
	end
	return s
end

function reverse_complement!(seq::LongSequence{<:NucleicAcidAlphabet})
    pred = x -> complement_bitpar(x, Alphabet(seq))
    reverse_data!(pred, seq.data, BitsPerSymbol(seq))
	rightshift!(seq.data, reverse_offset(seq))
    return seq
end

function reverse_complement(seq::LongSequence{<:NucleicAcidAlphabet})
<<<<<<< HEAD
	return reverse_complement!(copy(seq))
end

#-- utility functions

function reverse_offset(seq::LongSequence)
	return (64 - offset(bitindex(seq, lastindex(seq) + 1))) & 63
end

# This is written so it SIMD parallelizes - careful with changes
@inline function rightshift!(v::Vector{UInt64}, offset::Integer)
	len = length(v)
    @inbounds if !iszero(offset)
        this = v[1]
        for i in 1:len-1
            next = v[i+1]
            v[i] = (this >>> (offset & 63)) | (next << ((64-offset) & 63))
            this = next
        end
        v[len] >>>= (offset & 63)
    end
    return v
end

# Reverse chunks in data vector and each symbol within a chunk. Chunks may have nonzero
# offset after use, so remember to use rightshift!
@inline function reverse_data!(pred, data::Vector{UInt64}, B::BT) where {
    BT <: Union{BitsPerSymbol{2}, BitsPerSymbol{4}, BitsPerSymbol{8}}}
    len = length(data)
    @inbounds @simd ivdep for i in 1:len >>> 1
        data[i], data[len-i+1] = pred(reversebits(data[len-i+1], B)), pred(reversebits(data[i], B))
    end
    @inbounds if isodd(len)
        data[len >>> 1 + 1] = pred(reversebits(data[len >>> 1 + 1], B))
=======
    cp = typeof(seq)(unsigned(length(seq)))
    pred = x -> complement_bitpar(x, Alphabet(seq))
    reverse_data_copy!(pred, cp.data, seq.data, BitsPerSymbol(seq))
    return zero_offset!(cp)
end

function Random.shuffle!(seq::LongSequence)
    # Fisher-Yates shuffle
    @inbounds for i in 1:lastindex(seq) - 1
        j = rand(i:lastindex(seq))
        seq[i], seq[j] = seq[j], seq[i]
>>>>>>> c4ad650e
    end
end<|MERGE_RESOLUTION|>--- conflicted
+++ resolved
@@ -57,65 +57,13 @@
 Reverse a biological sequence `seq` in place.
 """
 Base.reverse!(seq::LongSequence{<:Alphabet}) = _reverse!(seq, BitsPerSymbol(seq))
-<<<<<<< HEAD
-=======
-
-"""
-    reverse(seq::LongSequence)
-
-Create reversed copy of a biological sequence.
-"""
-Base.reverse(seq::LongSequence{<:Alphabet}) = _reverse(seq, BitsPerSymbol(seq))
-
-# Fast path for non-inplace reversion
-@inline function _reverse(seq::LongSequence{A}, B::BT) where {A <: Alphabet,
-    BT <: Union{BitsPerSymbol{2}, BitsPerSymbol{4}, BitsPerSymbol{8}}}
-    cp = LongSequence{A}(unsigned(length(seq)))
-    reverse_data_copy!(identity, cp.data, seq.data, B)
-    return zero_offset!(cp)
-end
-
-_reverse(seq::LongSequence{<:Alphabet}, ::BitsPerSymbol) = reverse!(copy(seq))
-
-# Generic fallback
-function _reverse!(seq::LongSequence{<:Alphabet}, ::BitsPerSymbol)
-    i, j = 1, lastindex(seq)
-    @inbounds while i < j
-        seq[i], seq[j] = seq[j], seq[i]
-        i += 1
-        j -= 1
-    end
-    return seq
-end
->>>>>>> c4ad650e
 
 # Specialized methods for 2, 4, 8 bits per symbol
 @inline function _reverse!(seq::LongSequence{<:Alphabet}, B::BT) where {
     BT <: Union{BitsPerSymbol{2}, BitsPerSymbol{4}, BitsPerSymbol{8}}}
     reverse_data!(identity, seq.data, B)
-<<<<<<< HEAD
+
 	rightshift!(seq.data, reverse_offset(seq))
-=======
-    return zero_offset!(seq)
-end
-
-# Reversion of chunk bits may have left-shifted data in chunks, this function right shifts
-# all chunks by up to 63 bits.
-# This is written so it SIMD parallelizes - careful with changes
-@inline function zero_offset!(seq::LongSequence{A}) where A <: Alphabet
-    lshift = offset(bitindex(seq, length(seq)) + bits_per_symbol(A()))
-    rshift = 64 - lshift
-    len = length(seq.data)
-    @inbounds if !iszero(lshift)
-        this = seq.data[1]
-        for i in 1:len-1
-            next = seq.data[i+1]
-            seq.data[i] = (this >>> (unsigned(rshift) & 63)) | (next << (unsigned(lshift) & 63))
-            this = next
-        end
-        seq.data[len] >>>= (unsigned(rshift) & 63)
-    end
->>>>>>> c4ad650e
     return seq
 end
 
@@ -165,7 +113,6 @@
 end
 
 function reverse_complement(seq::LongSequence{<:NucleicAcidAlphabet})
-<<<<<<< HEAD
 	return reverse_complement!(copy(seq))
 end
 
@@ -200,18 +147,5 @@
     end
     @inbounds if isodd(len)
         data[len >>> 1 + 1] = pred(reversebits(data[len >>> 1 + 1], B))
-=======
-    cp = typeof(seq)(unsigned(length(seq)))
-    pred = x -> complement_bitpar(x, Alphabet(seq))
-    reverse_data_copy!(pred, cp.data, seq.data, BitsPerSymbol(seq))
-    return zero_offset!(cp)
-end
-
-function Random.shuffle!(seq::LongSequence)
-    # Fisher-Yates shuffle
-    @inbounds for i in 1:lastindex(seq) - 1
-        j = rand(i:lastindex(seq))
-        seq[i], seq[j] = seq[j], seq[i]
->>>>>>> c4ad650e
     end
 end